--- conflicted
+++ resolved
@@ -128,14 +128,9 @@
       headers: {
         'Content-Type': 'application/x-www-form-urlencoded;charset=UTF-8',
       },
-<<<<<<< HEAD
     })
       .then((response) => response.ok)
       .catch(() => false);
-=======
-    }).then((response) => response.ok)
-    .catch(() => false);
->>>>>>> 253837cc
   }
 
   private checkEndpoint(propertyName: string) {
